--- conflicted
+++ resolved
@@ -59,8 +59,6 @@
         }
 
         [ConditionalFact]
-<<<<<<< HEAD
-=======
         public async Task InvalidFilePathForLogs_ServerStillRuns()
         {
             var deploymentParameters = Helpers.GetBaseDeploymentParameters(publish: true);
@@ -74,7 +72,6 @@
         }
 
         [ConditionalFact]
->>>>>>> 0634e118
         [RequiresIIS(IISCapability.PoolEnvironmentVariables)]
         public async Task StartupMessagesAreLoggedIntoDebugLogFile()
         {
