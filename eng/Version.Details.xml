<?xml version="1.0" encoding="utf-8"?>
<!--

  This file is used by automation to update Versions.props and may be used for other purposes, such as
  static analysis to determine the repo dependency graph.  It should only be modified manually when adding
  or removing dependencies. Updating versions should be done using the `darc` command line tool.

  See https://github.com/dotnet/arcade/blob/master/Documentation/Darc.md for instructions on using darc.
-->
<Dependencies>
  <ProductDependencies>
    <Dependency Name="Microsoft.AspNetCore.Components.WebAssembly.Runtime" Version="3.2.0">
      <Uri>https://github.com/dotnet/blazor</Uri>
      <Sha>cc449601d638ffaab58ae9487f0fd010bb178a12</Sha>
    </Dependency>
<<<<<<< HEAD
    <Dependency Name="dotnet-ef" Version="5.0.0-preview.7.20326.1">
      <Uri>https://github.com/dotnet/efcore</Uri>
      <Sha>0f2b5023539eb0c5a4fc565af7e59b95c252529f</Sha>
    </Dependency>
    <Dependency Name="Microsoft.EntityFrameworkCore.InMemory" Version="5.0.0-preview.7.20326.1">
      <Uri>https://github.com/dotnet/efcore</Uri>
      <Sha>0f2b5023539eb0c5a4fc565af7e59b95c252529f</Sha>
    </Dependency>
    <Dependency Name="Microsoft.EntityFrameworkCore.Relational" Version="5.0.0-preview.7.20326.1">
      <Uri>https://github.com/dotnet/efcore</Uri>
      <Sha>0f2b5023539eb0c5a4fc565af7e59b95c252529f</Sha>
    </Dependency>
    <Dependency Name="Microsoft.EntityFrameworkCore.Sqlite" Version="5.0.0-preview.7.20326.1">
      <Uri>https://github.com/dotnet/efcore</Uri>
      <Sha>0f2b5023539eb0c5a4fc565af7e59b95c252529f</Sha>
    </Dependency>
    <Dependency Name="Microsoft.EntityFrameworkCore.SqlServer" Version="5.0.0-preview.7.20326.1">
      <Uri>https://github.com/dotnet/efcore</Uri>
      <Sha>0f2b5023539eb0c5a4fc565af7e59b95c252529f</Sha>
    </Dependency>
    <Dependency Name="Microsoft.EntityFrameworkCore.Tools" Version="5.0.0-preview.7.20326.1">
      <Uri>https://github.com/dotnet/efcore</Uri>
      <Sha>0f2b5023539eb0c5a4fc565af7e59b95c252529f</Sha>
    </Dependency>
    <Dependency Name="Microsoft.EntityFrameworkCore" Version="5.0.0-preview.7.20326.1">
      <Uri>https://github.com/dotnet/efcore</Uri>
      <Sha>0f2b5023539eb0c5a4fc565af7e59b95c252529f</Sha>
=======
    <Dependency Name="dotnet-ef" Version="5.0.0-preview.8.20328.1">
      <Uri>https://github.com/dotnet/efcore</Uri>
      <Sha>af10d4822fd79f09a32ce2a95eb6c75ce7f142a8</Sha>
    </Dependency>
    <Dependency Name="Microsoft.EntityFrameworkCore.InMemory" Version="5.0.0-preview.8.20328.1">
      <Uri>https://github.com/dotnet/efcore</Uri>
      <Sha>af10d4822fd79f09a32ce2a95eb6c75ce7f142a8</Sha>
    </Dependency>
    <Dependency Name="Microsoft.EntityFrameworkCore.Relational" Version="5.0.0-preview.8.20328.1">
      <Uri>https://github.com/dotnet/efcore</Uri>
      <Sha>af10d4822fd79f09a32ce2a95eb6c75ce7f142a8</Sha>
    </Dependency>
    <Dependency Name="Microsoft.EntityFrameworkCore.Sqlite" Version="5.0.0-preview.8.20328.1">
      <Uri>https://github.com/dotnet/efcore</Uri>
      <Sha>af10d4822fd79f09a32ce2a95eb6c75ce7f142a8</Sha>
    </Dependency>
    <Dependency Name="Microsoft.EntityFrameworkCore.SqlServer" Version="5.0.0-preview.8.20328.1">
      <Uri>https://github.com/dotnet/efcore</Uri>
      <Sha>af10d4822fd79f09a32ce2a95eb6c75ce7f142a8</Sha>
    </Dependency>
    <Dependency Name="Microsoft.EntityFrameworkCore.Tools" Version="5.0.0-preview.8.20328.1">
      <Uri>https://github.com/dotnet/efcore</Uri>
      <Sha>af10d4822fd79f09a32ce2a95eb6c75ce7f142a8</Sha>
    </Dependency>
    <Dependency Name="Microsoft.EntityFrameworkCore" Version="5.0.0-preview.8.20328.1">
      <Uri>https://github.com/dotnet/efcore</Uri>
      <Sha>af10d4822fd79f09a32ce2a95eb6c75ce7f142a8</Sha>
>>>>>>> e906c206
    </Dependency>
    <Dependency Name="Microsoft.Extensions.Caching.Abstractions" Version="5.0.0-preview.8.20328.6">
      <Uri>https://github.com/dotnet/runtime</Uri>
      <Sha>98b6284e020845c04bc7b1cefdcd01ffe7a4a8c0</Sha>
    </Dependency>
    <Dependency Name="Microsoft.Extensions.Caching.Memory" Version="5.0.0-preview.8.20328.6">
      <Uri>https://github.com/dotnet/runtime</Uri>
      <Sha>98b6284e020845c04bc7b1cefdcd01ffe7a4a8c0</Sha>
    </Dependency>
    <Dependency Name="Microsoft.Extensions.Configuration.Abstractions" Version="5.0.0-preview.8.20328.6">
      <Uri>https://github.com/dotnet/runtime</Uri>
      <Sha>98b6284e020845c04bc7b1cefdcd01ffe7a4a8c0</Sha>
    </Dependency>
    <Dependency Name="Microsoft.Extensions.Configuration.Binder" Version="5.0.0-preview.8.20328.6">
      <Uri>https://github.com/dotnet/runtime</Uri>
      <Sha>98b6284e020845c04bc7b1cefdcd01ffe7a4a8c0</Sha>
    </Dependency>
    <Dependency Name="Microsoft.Extensions.Configuration.CommandLine" Version="5.0.0-preview.8.20328.6">
      <Uri>https://github.com/dotnet/runtime</Uri>
      <Sha>98b6284e020845c04bc7b1cefdcd01ffe7a4a8c0</Sha>
    </Dependency>
    <Dependency Name="Microsoft.Extensions.Configuration.EnvironmentVariables" Version="5.0.0-preview.8.20328.6">
      <Uri>https://github.com/dotnet/runtime</Uri>
      <Sha>98b6284e020845c04bc7b1cefdcd01ffe7a4a8c0</Sha>
    </Dependency>
    <Dependency Name="Microsoft.Extensions.Configuration.FileExtensions" Version="5.0.0-preview.8.20328.6">
      <Uri>https://github.com/dotnet/runtime</Uri>
      <Sha>98b6284e020845c04bc7b1cefdcd01ffe7a4a8c0</Sha>
    </Dependency>
    <Dependency Name="Microsoft.Extensions.Configuration.Ini" Version="5.0.0-preview.8.20328.6">
      <Uri>https://github.com/dotnet/runtime</Uri>
      <Sha>98b6284e020845c04bc7b1cefdcd01ffe7a4a8c0</Sha>
    </Dependency>
    <Dependency Name="Microsoft.Extensions.Configuration.Json" Version="5.0.0-preview.8.20328.6">
      <Uri>https://github.com/dotnet/runtime</Uri>
      <Sha>98b6284e020845c04bc7b1cefdcd01ffe7a4a8c0</Sha>
    </Dependency>
    <Dependency Name="Microsoft.Extensions.Configuration.UserSecrets" Version="5.0.0-preview.8.20328.6">
      <Uri>https://github.com/dotnet/runtime</Uri>
      <Sha>98b6284e020845c04bc7b1cefdcd01ffe7a4a8c0</Sha>
    </Dependency>
    <Dependency Name="Microsoft.Extensions.Configuration.Xml" Version="5.0.0-preview.8.20328.6">
      <Uri>https://github.com/dotnet/runtime</Uri>
      <Sha>98b6284e020845c04bc7b1cefdcd01ffe7a4a8c0</Sha>
    </Dependency>
    <Dependency Name="Microsoft.Extensions.Configuration" Version="5.0.0-preview.8.20328.6">
      <Uri>https://github.com/dotnet/runtime</Uri>
      <Sha>98b6284e020845c04bc7b1cefdcd01ffe7a4a8c0</Sha>
    </Dependency>
    <Dependency Name="Microsoft.Extensions.DependencyInjection.Abstractions" Version="5.0.0-preview.8.20328.6">
      <Uri>https://github.com/dotnet/runtime</Uri>
      <Sha>98b6284e020845c04bc7b1cefdcd01ffe7a4a8c0</Sha>
    </Dependency>
    <Dependency Name="Microsoft.Extensions.DependencyInjection" Version="5.0.0-preview.8.20328.6">
      <Uri>https://github.com/dotnet/runtime</Uri>
      <Sha>98b6284e020845c04bc7b1cefdcd01ffe7a4a8c0</Sha>
    </Dependency>
    <Dependency Name="Microsoft.Extensions.FileProviders.Abstractions" Version="5.0.0-preview.8.20328.6">
      <Uri>https://github.com/dotnet/runtime</Uri>
      <Sha>98b6284e020845c04bc7b1cefdcd01ffe7a4a8c0</Sha>
    </Dependency>
    <Dependency Name="Microsoft.Extensions.FileProviders.Composite" Version="5.0.0-preview.8.20328.6">
      <Uri>https://github.com/dotnet/runtime</Uri>
      <Sha>98b6284e020845c04bc7b1cefdcd01ffe7a4a8c0</Sha>
    </Dependency>
    <Dependency Name="Microsoft.Extensions.FileProviders.Physical" Version="5.0.0-preview.8.20328.6">
      <Uri>https://github.com/dotnet/runtime</Uri>
      <Sha>98b6284e020845c04bc7b1cefdcd01ffe7a4a8c0</Sha>
    </Dependency>
    <Dependency Name="Microsoft.Extensions.FileSystemGlobbing" Version="5.0.0-preview.8.20328.6">
      <Uri>https://github.com/dotnet/runtime</Uri>
      <Sha>98b6284e020845c04bc7b1cefdcd01ffe7a4a8c0</Sha>
    </Dependency>
    <Dependency Name="Microsoft.Extensions.HostFactoryResolver.Sources" Version="5.0.0-preview.8.20328.6">
      <Uri>https://github.com/dotnet/runtime</Uri>
      <Sha>98b6284e020845c04bc7b1cefdcd01ffe7a4a8c0</Sha>
    </Dependency>
    <Dependency Name="Microsoft.Extensions.Hosting.Abstractions" Version="5.0.0-preview.8.20328.6">
      <Uri>https://github.com/dotnet/runtime</Uri>
      <Sha>98b6284e020845c04bc7b1cefdcd01ffe7a4a8c0</Sha>
    </Dependency>
    <Dependency Name="Microsoft.Extensions.Hosting" Version="5.0.0-preview.8.20328.6">
      <Uri>https://github.com/dotnet/runtime</Uri>
      <Sha>98b6284e020845c04bc7b1cefdcd01ffe7a4a8c0</Sha>
    </Dependency>
    <Dependency Name="Microsoft.Extensions.Http" Version="5.0.0-preview.8.20328.6">
      <Uri>https://github.com/dotnet/runtime</Uri>
      <Sha>98b6284e020845c04bc7b1cefdcd01ffe7a4a8c0</Sha>
    </Dependency>
    <Dependency Name="Microsoft.Extensions.Logging.Abstractions" Version="5.0.0-preview.8.20328.6">
      <Uri>https://github.com/dotnet/runtime</Uri>
      <Sha>98b6284e020845c04bc7b1cefdcd01ffe7a4a8c0</Sha>
    </Dependency>
    <Dependency Name="Microsoft.Extensions.Logging.Configuration" Version="5.0.0-preview.8.20328.6">
      <Uri>https://github.com/dotnet/runtime</Uri>
      <Sha>98b6284e020845c04bc7b1cefdcd01ffe7a4a8c0</Sha>
    </Dependency>
    <Dependency Name="Microsoft.Extensions.Logging.Console" Version="5.0.0-preview.8.20328.6">
      <Uri>https://github.com/dotnet/runtime</Uri>
      <Sha>98b6284e020845c04bc7b1cefdcd01ffe7a4a8c0</Sha>
    </Dependency>
    <Dependency Name="Microsoft.Extensions.Logging.Debug" Version="5.0.0-preview.8.20328.6">
      <Uri>https://github.com/dotnet/runtime</Uri>
      <Sha>98b6284e020845c04bc7b1cefdcd01ffe7a4a8c0</Sha>
    </Dependency>
    <Dependency Name="Microsoft.Extensions.Logging.EventSource" Version="5.0.0-preview.8.20328.6">
      <Uri>https://github.com/dotnet/runtime</Uri>
      <Sha>98b6284e020845c04bc7b1cefdcd01ffe7a4a8c0</Sha>
    </Dependency>
    <Dependency Name="Microsoft.Extensions.Logging.EventLog" Version="5.0.0-preview.8.20328.6">
      <Uri>https://github.com/dotnet/runtime</Uri>
      <Sha>98b6284e020845c04bc7b1cefdcd01ffe7a4a8c0</Sha>
    </Dependency>
    <Dependency Name="Microsoft.Extensions.Logging.TraceSource" Version="5.0.0-preview.8.20328.6">
      <Uri>https://github.com/dotnet/runtime</Uri>
      <Sha>98b6284e020845c04bc7b1cefdcd01ffe7a4a8c0</Sha>
    </Dependency>
    <Dependency Name="Microsoft.Extensions.Logging" Version="5.0.0-preview.8.20328.6">
      <Uri>https://github.com/dotnet/runtime</Uri>
      <Sha>98b6284e020845c04bc7b1cefdcd01ffe7a4a8c0</Sha>
    </Dependency>
    <Dependency Name="Microsoft.Extensions.Options.ConfigurationExtensions" Version="5.0.0-preview.8.20328.6">
      <Uri>https://github.com/dotnet/runtime</Uri>
      <Sha>98b6284e020845c04bc7b1cefdcd01ffe7a4a8c0</Sha>
    </Dependency>
    <Dependency Name="Microsoft.Extensions.Options.DataAnnotations" Version="5.0.0-preview.8.20328.6">
      <Uri>https://github.com/dotnet/runtime</Uri>
      <Sha>98b6284e020845c04bc7b1cefdcd01ffe7a4a8c0</Sha>
    </Dependency>
    <Dependency Name="Microsoft.Extensions.Options" Version="5.0.0-preview.8.20328.6">
      <Uri>https://github.com/dotnet/runtime</Uri>
      <Sha>98b6284e020845c04bc7b1cefdcd01ffe7a4a8c0</Sha>
    </Dependency>
    <Dependency Name="Microsoft.Extensions.Primitives" Version="5.0.0-preview.8.20328.6">
      <Uri>https://github.com/dotnet/runtime</Uri>
      <Sha>98b6284e020845c04bc7b1cefdcd01ffe7a4a8c0</Sha>
    </Dependency>
    <Dependency Name="Microsoft.Extensions.Internal.Transport" Version="5.0.0-preview.8.20328.6">
      <Uri>https://github.com/dotnet/runtime</Uri>
      <Sha>98b6284e020845c04bc7b1cefdcd01ffe7a4a8c0</Sha>
    </Dependency>
    <Dependency Name="Microsoft.Win32.Registry" Version="5.0.0-preview.8.20328.6">
      <Uri>https://github.com/dotnet/runtime</Uri>
      <Sha>98b6284e020845c04bc7b1cefdcd01ffe7a4a8c0</Sha>
    </Dependency>
    <Dependency Name="Microsoft.Win32.SystemEvents" Version="5.0.0-preview.8.20328.6">
      <Uri>https://github.com/dotnet/runtime</Uri>
      <Sha>98b6284e020845c04bc7b1cefdcd01ffe7a4a8c0</Sha>
    </Dependency>
    <Dependency Name="System.ComponentModel.Annotations" Version="5.0.0-preview.8.20328.6">
      <Uri>https://github.com/dotnet/runtime</Uri>
      <Sha>98b6284e020845c04bc7b1cefdcd01ffe7a4a8c0</Sha>
    </Dependency>
    <Dependency Name="System.Diagnostics.DiagnosticSource" Version="5.0.0-preview.8.20328.6">
      <Uri>https://github.com/dotnet/runtime</Uri>
      <Sha>98b6284e020845c04bc7b1cefdcd01ffe7a4a8c0</Sha>
    </Dependency>
    <Dependency Name="System.Diagnostics.EventLog" Version="5.0.0-preview.8.20328.6">
      <Uri>https://github.com/dotnet/runtime</Uri>
      <Sha>98b6284e020845c04bc7b1cefdcd01ffe7a4a8c0</Sha>
    </Dependency>
    <Dependency Name="System.Drawing.Common" Version="5.0.0-preview.8.20328.6">
      <Uri>https://github.com/dotnet/runtime</Uri>
      <Sha>98b6284e020845c04bc7b1cefdcd01ffe7a4a8c0</Sha>
    </Dependency>
    <Dependency Name="System.IO.Pipelines" Version="5.0.0-preview.8.20328.6">
      <Uri>https://github.com/dotnet/runtime</Uri>
      <Sha>98b6284e020845c04bc7b1cefdcd01ffe7a4a8c0</Sha>
    </Dependency>
    <Dependency Name="System.Net.Http.Json" Version="5.0.0-preview.8.20328.6">
      <Uri>https://github.com/dotnet/runtime</Uri>
      <Sha>98b6284e020845c04bc7b1cefdcd01ffe7a4a8c0</Sha>
    </Dependency>
    <Dependency Name="System.Net.Http.WinHttpHandler" Version="5.0.0-preview.8.20328.6">
      <Uri>https://github.com/dotnet/runtime</Uri>
      <Sha>98b6284e020845c04bc7b1cefdcd01ffe7a4a8c0</Sha>
    </Dependency>
    <Dependency Name="System.Net.WebSockets.WebSocketProtocol" Version="5.0.0-preview.8.20328.6">
      <Uri>https://github.com/dotnet/runtime</Uri>
      <Sha>98b6284e020845c04bc7b1cefdcd01ffe7a4a8c0</Sha>
    </Dependency>
    <Dependency Name="System.Reflection.Metadata" Version="5.0.0-preview.8.20328.6">
      <Uri>https://github.com/dotnet/runtime</Uri>
      <Sha>98b6284e020845c04bc7b1cefdcd01ffe7a4a8c0</Sha>
    </Dependency>
    <Dependency Name="System.Runtime.CompilerServices.Unsafe" Version="5.0.0-preview.8.20328.6">
      <Uri>https://github.com/dotnet/runtime</Uri>
      <Sha>98b6284e020845c04bc7b1cefdcd01ffe7a4a8c0</Sha>
    </Dependency>
    <Dependency Name="System.Security.Cryptography.Cng" Version="5.0.0-preview.8.20328.6">
      <Uri>https://github.com/dotnet/runtime</Uri>
      <Sha>98b6284e020845c04bc7b1cefdcd01ffe7a4a8c0</Sha>
    </Dependency>
    <Dependency Name="System.Security.Cryptography.Pkcs" Version="5.0.0-preview.8.20328.6">
      <Uri>https://github.com/dotnet/runtime</Uri>
      <Sha>98b6284e020845c04bc7b1cefdcd01ffe7a4a8c0</Sha>
    </Dependency>
    <Dependency Name="System.Security.Cryptography.Xml" Version="5.0.0-preview.8.20328.6">
      <Uri>https://github.com/dotnet/runtime</Uri>
      <Sha>98b6284e020845c04bc7b1cefdcd01ffe7a4a8c0</Sha>
    </Dependency>
    <Dependency Name="System.Security.Permissions" Version="5.0.0-preview.8.20328.6">
      <Uri>https://github.com/dotnet/runtime</Uri>
      <Sha>98b6284e020845c04bc7b1cefdcd01ffe7a4a8c0</Sha>
    </Dependency>
    <Dependency Name="System.Security.Principal.Windows" Version="5.0.0-preview.8.20328.6">
      <Uri>https://github.com/dotnet/runtime</Uri>
      <Sha>98b6284e020845c04bc7b1cefdcd01ffe7a4a8c0</Sha>
    </Dependency>
    <Dependency Name="System.ServiceProcess.ServiceController" Version="5.0.0-preview.8.20328.6">
      <Uri>https://github.com/dotnet/runtime</Uri>
      <Sha>98b6284e020845c04bc7b1cefdcd01ffe7a4a8c0</Sha>
    </Dependency>
    <Dependency Name="System.Text.Encodings.Web" Version="5.0.0-preview.8.20328.6">
      <Uri>https://github.com/dotnet/runtime</Uri>
      <Sha>98b6284e020845c04bc7b1cefdcd01ffe7a4a8c0</Sha>
    </Dependency>
    <Dependency Name="System.Text.Json" Version="5.0.0-preview.8.20328.6">
      <Uri>https://github.com/dotnet/runtime</Uri>
      <Sha>98b6284e020845c04bc7b1cefdcd01ffe7a4a8c0</Sha>
    </Dependency>
    <Dependency Name="System.Threading.Channels" Version="5.0.0-preview.8.20328.6">
      <Uri>https://github.com/dotnet/runtime</Uri>
      <Sha>98b6284e020845c04bc7b1cefdcd01ffe7a4a8c0</Sha>
    </Dependency>
    <Dependency Name="System.Windows.Extensions" Version="5.0.0-preview.8.20328.6">
      <Uri>https://github.com/dotnet/runtime</Uri>
      <Sha>98b6284e020845c04bc7b1cefdcd01ffe7a4a8c0</Sha>
    </Dependency>
    <Dependency Name="Microsoft.Extensions.DependencyModel" Version="5.0.0-preview.8.20328.6">
      <Uri>https://github.com/dotnet/runtime</Uri>
      <Sha>98b6284e020845c04bc7b1cefdcd01ffe7a4a8c0</Sha>
    </Dependency>
    <Dependency Name="Microsoft.NETCore.App.Ref" Version="5.0.0-preview.8.20328.6">
      <Uri>https://github.com/dotnet/runtime</Uri>
      <Sha>98b6284e020845c04bc7b1cefdcd01ffe7a4a8c0</Sha>
    </Dependency>
    <!--
         Win-x64 is used here because we have picked an arbitrary runtime identifier to flow the version of the latest NETCore.App runtime.
         All Runtime.$rid packages should have the same version.
    -->
    <Dependency Name="Microsoft.NETCore.App.Runtime.win-x64" Version="5.0.0-preview.8.20328.6">
      <Uri>https://github.com/dotnet/runtime</Uri>
      <Sha>98b6284e020845c04bc7b1cefdcd01ffe7a4a8c0</Sha>
    </Dependency>
    <Dependency Name="Microsoft.NETCore.App.Internal" Version="5.0.0-preview.8.20328.6">
      <Uri>https://github.com/dotnet/runtime</Uri>
      <Sha>98b6284e020845c04bc7b1cefdcd01ffe7a4a8c0</Sha>
    </Dependency>
  </ProductDependencies>
  <ToolsetDependencies>
    <!-- Listed explicitly to workaround https://github.com/dotnet/cli/issues/10528 -->
    <Dependency Name="Microsoft.NETCore.Platforms" Version="5.0.0-preview.8.20328.6">
      <Uri>https://github.com/dotnet/runtime</Uri>
      <Sha>98b6284e020845c04bc7b1cefdcd01ffe7a4a8c0</Sha>
    </Dependency>
    <Dependency Name="Microsoft.DotNet.GenAPI" Version="5.0.0-beta.20316.1">
      <Uri>https://github.com/dotnet/arcade</Uri>
      <Sha>71b580038fb704df63e03c6b7ae7d2c6a4fdd71d</Sha>
    </Dependency>
    <Dependency Name="Microsoft.DotNet.Arcade.Sdk" Version="5.0.0-beta.20316.1">
      <Uri>https://github.com/dotnet/arcade</Uri>
      <Sha>71b580038fb704df63e03c6b7ae7d2c6a4fdd71d</Sha>
    </Dependency>
    <Dependency Name="Microsoft.DotNet.Helix.Sdk" Version="5.0.0-beta.20316.1">
      <Uri>https://github.com/dotnet/arcade</Uri>
      <Sha>71b580038fb704df63e03c6b7ae7d2c6a4fdd71d</Sha>
    </Dependency>
    <Dependency Name="Microsoft.Net.Compilers.Toolset" Version="3.7.0-4.20319.6">
      <Uri>https://github.com/dotnet/roslyn</Uri>
      <Sha>5911981d56de6afdaa84b26343ab915c5f9aca56</Sha>
    </Dependency>
  </ToolsetDependencies>
</Dependencies><|MERGE_RESOLUTION|>--- conflicted
+++ resolved
@@ -13,35 +13,6 @@
       <Uri>https://github.com/dotnet/blazor</Uri>
       <Sha>cc449601d638ffaab58ae9487f0fd010bb178a12</Sha>
     </Dependency>
-<<<<<<< HEAD
-    <Dependency Name="dotnet-ef" Version="5.0.0-preview.7.20326.1">
-      <Uri>https://github.com/dotnet/efcore</Uri>
-      <Sha>0f2b5023539eb0c5a4fc565af7e59b95c252529f</Sha>
-    </Dependency>
-    <Dependency Name="Microsoft.EntityFrameworkCore.InMemory" Version="5.0.0-preview.7.20326.1">
-      <Uri>https://github.com/dotnet/efcore</Uri>
-      <Sha>0f2b5023539eb0c5a4fc565af7e59b95c252529f</Sha>
-    </Dependency>
-    <Dependency Name="Microsoft.EntityFrameworkCore.Relational" Version="5.0.0-preview.7.20326.1">
-      <Uri>https://github.com/dotnet/efcore</Uri>
-      <Sha>0f2b5023539eb0c5a4fc565af7e59b95c252529f</Sha>
-    </Dependency>
-    <Dependency Name="Microsoft.EntityFrameworkCore.Sqlite" Version="5.0.0-preview.7.20326.1">
-      <Uri>https://github.com/dotnet/efcore</Uri>
-      <Sha>0f2b5023539eb0c5a4fc565af7e59b95c252529f</Sha>
-    </Dependency>
-    <Dependency Name="Microsoft.EntityFrameworkCore.SqlServer" Version="5.0.0-preview.7.20326.1">
-      <Uri>https://github.com/dotnet/efcore</Uri>
-      <Sha>0f2b5023539eb0c5a4fc565af7e59b95c252529f</Sha>
-    </Dependency>
-    <Dependency Name="Microsoft.EntityFrameworkCore.Tools" Version="5.0.0-preview.7.20326.1">
-      <Uri>https://github.com/dotnet/efcore</Uri>
-      <Sha>0f2b5023539eb0c5a4fc565af7e59b95c252529f</Sha>
-    </Dependency>
-    <Dependency Name="Microsoft.EntityFrameworkCore" Version="5.0.0-preview.7.20326.1">
-      <Uri>https://github.com/dotnet/efcore</Uri>
-      <Sha>0f2b5023539eb0c5a4fc565af7e59b95c252529f</Sha>
-=======
     <Dependency Name="dotnet-ef" Version="5.0.0-preview.8.20328.1">
       <Uri>https://github.com/dotnet/efcore</Uri>
       <Sha>af10d4822fd79f09a32ce2a95eb6c75ce7f142a8</Sha>
@@ -69,7 +40,6 @@
     <Dependency Name="Microsoft.EntityFrameworkCore" Version="5.0.0-preview.8.20328.1">
       <Uri>https://github.com/dotnet/efcore</Uri>
       <Sha>af10d4822fd79f09a32ce2a95eb6c75ce7f142a8</Sha>
->>>>>>> e906c206
     </Dependency>
     <Dependency Name="Microsoft.Extensions.Caching.Abstractions" Version="5.0.0-preview.8.20328.6">
       <Uri>https://github.com/dotnet/runtime</Uri>
