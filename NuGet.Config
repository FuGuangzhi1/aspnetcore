﻿<?xml version="1.0" encoding="utf-8"?>
<configuration>
  <packageSources>
<<<<<<< HEAD
=======
    <clear />
    <add key="AspNetCore" value="https://dotnet.myget.org/F/aspnetcore-ci-release/api/v3/index.json" />
>>>>>>> 98525da0
    <add key="NuGet" value="https://api.nuget.org/v3/index.json" />
  </packageSources>
</configuration><|MERGE_RESOLUTION|>--- conflicted
+++ resolved
@@ -1,11 +1,7 @@
 ﻿<?xml version="1.0" encoding="utf-8"?>
 <configuration>
   <packageSources>
-<<<<<<< HEAD
-=======
-    <clear />
-    <add key="AspNetCore" value="https://dotnet.myget.org/F/aspnetcore-ci-release/api/v3/index.json" />
->>>>>>> 98525da0
+    <add key="AspNetCore" value="https://dotnet.myget.org/F/aspnetcore-ci-dev/api/v3/index.json" />
     <add key="NuGet" value="https://api.nuget.org/v3/index.json" />
   </packageSources>
 </configuration>